# Copyright 2016-2022 XMOS LIMITED.
# This Software is subject to the terms of the XMOS Public Licence: Version 1.
"""
Pyxsim pytest framework

This module provides functions to run tests for XMOS applications and
libraries.
"""
import multiprocessing
import os
import re
import sys
import subprocess
from pathlib import Path

from Pyxsim.xmostest_subprocess import call_get_output
from . import pyxsim
from Pyxsim.xe import Xe

# This function is called automatically by the runners
def _build(
    xe_path,
    build_config=None,
    env={},
    do_clean=False,
    clean_only=False,
    build_options=[],
    cmake=False,
    binary_child=None,
    silent=False
):
    if cmake and not binary_child:
        msg = "ERROR: A name must be provided for the " +\
                            "desired subdirectory of /bin/ for this build!"
        sys.stderr.write(msg)
        return (False, msg)

    # Work out the Makefile path
    path = None
    if cmake:
        # Set cmakelists_path to the root of the test directory. We're assuming this
        # is the parent of the directory named "bin".
        splitpath = Path(xe_path).resolve().parts
        bindex = splitpath.index("bin")
        path = Path(*splitpath[:bindex])
    else:
        m = re.match("(.*)/bin/(.*)", xe_path)
        if m:
            path = m.groups(0)[0]
            binpath = m.groups(0)[1]
            m = re.match("(.*)/(.*)", binpath)
            if m:
                build_config = m.groups(0)[0]

    if not path:
        msg = "ERROR: Cannot determine path to build: %s\n" % xe_path
        sys.stderr.write(msg)
        return (False, msg)

    # Copy the environment, to avoid modifying the env of the current shell
    my_env = os.environ.copy()
    if env:
        for key in env:
            my_env[key] = str(env[key])

    # The build process differs between cmake and xmake; cater for both
    if cmake:
        make_cmd = ["cmake", "-B", f"bin/{binary_child}"]
        build_cmd = ["cmake", "--build", f"bin/{binary_child}"]

        if clean_only:
            build_cmd += ["--target", "clean"]
            do_clean = False
        if do_clean:
            build_cmd += ["--clean-first"]

        if silent:
            output_args = {"stderr":subprocess.DEVNULL, "stdout":subprocess.DEVNULL}
        else:
            output_args = {"stderr":subprocess.STDOUT}

        subprocess.run(make_cmd, cwd=path, env=my_env, **output_args)
        subprocess.run(build_cmd, cwd=path, env=my_env, **output_args)

        return (True, "Subprocesses run")
    else:
        if clean_only:
            cmd = ["xmake", "clean"]
            do_clean = False
        else:
            cmd = ["xmake", "all"]

        if do_clean:
            call_get_output(["xmake", "clean"], cwd=path, env=my_env)

        if build_config is not None:
            cmd += ["CONFIG=%s" % build_config]

        cmd += build_options

        output = call_get_output(cmd, cwd=path, env=my_env, merge_out_and_err=True)

        success = True
        for x in output:
            s = str(x, "utf8")
            if s.find("Error") != -1:
                success = False
            if re.match(r"xmake: \*\*\* .* Stop.", s) is not None:
                success = False

        if not success:
            sys.stderr.write("ERROR: build failed.\n")
            for x in output:
                s = str(x, "utf8")
                sys.stderr.write(s)

        return (success, output)


def run_on_simulator_(xe, tester=None, simthreads=[], **kwargs):

    do_xe_prebuild = kwargs.pop("do_xe_prebuild", False)
    capfd = kwargs.pop("capfd", None)

    if do_xe_prebuild:
        build_env = kwargs.pop("build_env", {})
        build_config = kwargs.pop("build_config", None)
        do_clean = kwargs.pop("clean_before_build", False)
        binary_child = kwargs.pop("binary_child", None)
        clean_only = kwargs.pop("clean_only", False)
        silent = kwargs.pop("silent", None)
        cmake = kwargs.pop("cmake", None)
        build_options = kwargs.pop("build_options", [])

        build_success, build_output = _build(xe,
                                             build_config=build_config,
                                             env=build_env,
                                             do_clean=do_clean,
                                             clean_only=clean_only,
                                             build_options=build_options,
                                             cmake=cmake,
                                             binary_child=binary_child,
                                             silent=silent
                                             build_options=build_options)

        if not build_success:
            return False

    run_with_pyxsim(xe, simthreads, **kwargs)

    if tester and capfd:
        cap_output, err = capfd.readouterr()
        output = cap_output.split("\n")
        output = [x.strip() for x in output if x != ""]
        result = tester.run(output)
        return result

    return True


def run_on_simulator(*args, **kwargs):

    kwargs["do_xe_prebuild"] = True

    result = run_on_simulator_(*args, **kwargs)

    return result


def do_run_pyxsim(xe, simargs, appargs, simthreads, plugins=None):
    xsi = pyxsim.Xsi(xe_path=xe, simargs=simargs, appargs=appargs)
    for x in simthreads:
        xsi.register_simthread(x)
    if plugins:
        for plugin in plugins:
            xsi.register_plugin(plugin)
    xsi.run()
    xsi.terminate()


def run_with_pyxsim(
    xe_path,
    simthreads,
    simargs=[],
    appargs=[],
    timeout=600,
    plugins=[],
    instTracing=False,
    vcdTracing=False,
):
    if instTracing or vcdTracing:

        log_dir = "logs"
        if not os.path.exists(log_dir):
            os.makedirs(log_dir)

        log_filename = os.path.splitext(os.path.basename(xe_path))[0]
        log_filename = os.path.join(log_dir, f"xsim_trace_{log_filename}")

    if instTracing:

        simargs += [
            "--trace-to",
            log_filename + ".txt",
            "--enable-fnop-tracing",
        ]

    if vcdTracing:

        vcd_args = "-o {0}.vcd".format(log_filename)
        vcd_args += (
            " -tile tile[0] -ports -ports-detailed -instructions"
            " -functions -cycles -clock-blocks -pads -cores"
        )

        # This is slightly annoying to crate the obj just to grab Node Type..
        xe = Xe(xe_path)

        # Only enable USB tracing for XS3
        if "XS3" in xe.node_type:
            vcd_args += "-usb"

        simargs += ["--vcd-tracing", vcd_args]

    p = multiprocessing.Process(
<<<<<<< HEAD
        target=do_run_pyxsim, args=(xe_path, simargs, appargs, simthreads)
=======
        target=do_run_pyxsim, args=(xe, simargs, appargs, simthreads, plugins)
>>>>>>> dfd1fd0b
    )
    p.start()
    p.join(timeout=timeout)
    if p.is_alive():
        sys.stderr.write("Simulator timed out\n")
        p.terminate()


class SimThread:
    def run(self, xsi):
        pass

    def wait(self, f):
        self.xsi._user_wait(f)

    def wait_for_port_pins_change(self, ps):
        self.xsi._wait_for_port_pins_change(ps)

    def wait_for_next_cycle(self):
        self.xsi._wait_for_next_cycle()

    def wait_until(self, t):
        self.xsi._wait_until(t)<|MERGE_RESOLUTION|>--- conflicted
+++ resolved
@@ -223,11 +223,7 @@
         simargs += ["--vcd-tracing", vcd_args]
 
     p = multiprocessing.Process(
-<<<<<<< HEAD
-        target=do_run_pyxsim, args=(xe_path, simargs, appargs, simthreads)
-=======
-        target=do_run_pyxsim, args=(xe, simargs, appargs, simthreads, plugins)
->>>>>>> dfd1fd0b
+        target=do_run_pyxsim, args=(xe_path, simargs, appargs, simthreads, plugins)
     )
     p.start()
     p.join(timeout=timeout)
