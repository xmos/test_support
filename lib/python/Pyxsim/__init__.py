--- conflicted
+++ resolved
@@ -123,14 +123,6 @@
     capfd = kwargs.pop("capfd", None)
 
     if do_xe_prebuild:
-<<<<<<< HEAD
-        build_env = kwargs.get("build_env", {})
-        do_clean = kwargs.get("clean_before_build", False)
-        build_options = kwargs.pop("build_options", [])
-        build_success, build_output = _build(
-            xe, env=build_env, do_clean=do_clean, build_options=build_options
-        )
-=======
         build_env = kwargs.pop("build_env", {})
         build_config = kwargs.pop("build_config", None)
         do_clean = kwargs.pop("clean_before_build", False)
@@ -148,8 +140,8 @@
                                              build_options=build_options,
                                              cmake=cmake,
                                              binary_child=binary_child,
-                                             silent=silent)
->>>>>>> 61358d7c
+                                             silent=silent
+                                             build_options=build_options)
 
         if not build_success:
             return False
